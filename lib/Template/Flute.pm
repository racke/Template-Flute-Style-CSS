package Template::Flute;

use strict;
use warnings;

use Scalar::Util qw/blessed/;

use Template::Flute::Utils;
use Template::Flute::Specification::XML;
use Template::Flute::HTML;
use Template::Flute::Iterator;
use Template::Flute::Increment;
use Template::Flute::Paginator;

=head1 NAME

Template::Flute - Modern designer-friendly HTML templating Engine

=head1 VERSION

Version 0.0066

=cut

our $VERSION = '0.0066';

=head1 SYNOPSIS

    use Template::Flute;

    my ($cart, $flute, %values);

    $cart = [{...},{...}];
    $values{cost} = ...

    $flute = new Template::Flute(specification_file => 'cart.xml',
                           template_file => 'cart.html',
                           iterators => {cart => $cart},
                           values => \%values,
                           );

    print $flute->process();

=head1 DESCRIPTION

Template::Flute enables you to completely separate web design and programming
tasks for dynamic web applications.

Templates are designed to be designer-friendly; there's no inline code or mini
templating language for your designers to learn - instead, standard HTML and CSS
classes are used, leading to HTML that can easily be understood and edited by
WYSIWYG editors and hand-coding designers alike.

An example is easier than a wordy description:

Given the following template snippet:

    <div class="customer_name">Mr A Test</div>
    <div class="customer_email">someone@example.com</div>

and the following specification:

   <specification name="example" description="Example">
        <value name="customer_name" />
        <value name="email" class="customer_email" />
    </specification>

Processing the above as follows:

    $flute = Template::Flute->new(
        template_file      => 'template.html',
        specification_file => 'spec.xml',
    );
    $flute->set_values({
        customer_name => 'Bob McTest',
        email => 'bob@example.com',
    });;
    print $flute->process;

The resulting output would be:

    <div class="customer_name">Bob McTest</div>
    <div class="email">bob@example.com</div>


In other words, rather than including a templating language within your
templates which your designers must master and which could interfere with
previews in WYSWYG tools, CSS selectors in the template are tied to your
data structures or objects by a specification provided by the programmer.


=head2 Workflow

The easiest way to use Template::Flute is to pass all necessary parameters to
the constructor and call the process method to generate the HTML.

You can also break it down in separate steps:

=over 4

=item 1. Parse specification

Parse specification based on your specification format (e.g with
L<Template::Flute::Specification::XML> or L<Template::Flute::Specification::Scoped>.).

    $xml_spec = new Template::Flute::Specification::XML;
    $spec = $xml_spec->parse(q{<specification name="cart" description="Cart">
         <list name="cart" class="cartitem" iterator="cart">
         <param name="name" field="title"/>
         <param name="quantity"/>
         <param name="price"/>
         </list>
         <value name="cost"/>
         </specification>});

=item 2. Parse template

Parse template with L<Template::Flute::HTML> object.

    $template = new Template::Flute::HTML;
    $template->parse(q{<html>
        <head>
        <title>Cart Example</title>
        </head>
        <body>
        <table class="cart">
        <tr class="cartheader">
        <th>Name</th>
        <th>Quantity</th>
        <th>Price</th>
        </tr>
        <tr class="cartitem">
        <td class="name">Sample Book</td>
        <td><input class="quantity" name="quantity" size="3" value="10"></td>
        <td class="price">$1</td>
        </tr>
        <tr class="cartheader"><th colspan="2"></th><th>Total</th>
        </tr>
        <tr>
        <td colspan="2"></td><td class="cost">$10</td>
        </tr>
        </table>
        </body></html>},
        $spec);

=item 3. Produce HTML output

    $flute = new Template::Flute(template => $template,
                               iterators => {cart => $cart},
                               values => {cost => '84.94'});
    $flute->process();

=back
	
=head1 CONSTRUCTOR

=head2 new

Create a Template::Flute object with the following parameters:

=over 4

=item specification_file

Specification file name.

=item specification_parser

Select specification parser. This can be either the full class name
like L<MyApp::Specification::Parser> or the last part for classes residing
in the Template::Flute::Specification namespace.

=item specification

Specification object or specification as string.

=item template_file

HTML template file.

=item template

L<Template::Flute::HTML> object or template as string.

=item database

L<Template::Flute::Database::Rose> object.

=item filters

Hash reference of filter functions.

=item i18n

L<Template::Flute::I18N> object.

=item iterators

Hash references of iterators.

=item values

Hash reference of values to be used by the process method.

=item auto_iterators

Builds iterators automatically from values.

=back

=cut

# Constructor

sub new {
	my ($class, $self, $filter_subs, $filter_opts, $filter_class, $filter_objects);

	$class = shift;

	$filter_subs = {};
	$filter_opts = {};
	$filter_class = {};
    $filter_objects = {};
    
	$self = {iterators => {}, @_, 
             _filter_subs => $filter_subs,
             _filter_opts => $filter_opts,
             _filter_class => $filter_class,
             _filter_objects => $filter_objects,
	};

	bless $self, $class;
	
	if (exists $self->{specification}
		&& ! ref($self->{specification})) {
		# specification passed as string
		$self->_bootstrap_specification('string', delete $self->{specification});
	}

	if (exists $self->{template}
		&& ! ref($self->{template})
		&& ref($self->{specification})) {
		$self->_bootstrap_template('string', delete $self->{template});
	}

	if (exists $self->{filters}) {
	    my ($name, $value);

	    while (($name, $value) = each %{$self->{filters}}) {
		if (ref($value) eq 'CODE') {
		    # passing subroutine
		    $filter_subs->{$name} = $value;
		    next;
		}
		if (exists($value->{class})) {
		    # record filter class
		    $filter_class->{$name} = $value->{class};
		}
		if (exists($value->{options})) {
		    # record filter options
		    $filter_opts->{$name} = $value->{options};
		}
	    }
	}

	return $self;
}

sub _bootstrap {
	my ($self) = @_;
	my ($parser_name, $parser_spec, $spec_file, $spec, $template_file, $template_object);
	
	unless ($self->{specification}) {
		unless ($self->{specification_file}) {
			# try to derive specification file name from template file name
			$self->{specification_file} = Template::Flute::Utils::derive_filename($self->{template_file}, '.xml');

			unless (-f $self->{specification_file}) {
				die "Missing Template::Flute specification for template $self->{template_file}\n";
			}
		}

		$self->_bootstrap_specification(file => $self->{specification_file});
	}

	$self->_bootstrap_template(file => $self->{template_file});
}

sub _bootstrap_specification {
	my ($self, $source, $specification) = @_;
	my ($parser_name, $parser_spec, $spec_file);
	
	if ($parser_name = $self->{specification_parser}) {
		# load parser class
		my $class;
			
		if ($parser_name =~ /::/) {
			$class = $parser_name;
		} else {
			$class = "Template::Flute::Specification::$parser_name";
		}

		eval "require $class";
		if ($@) {
			die "Failed to load class $class as specification parser: $@\n";
		}

		eval {
			$parser_spec = $class->new();
		};

		if ($@) {
			die "Failed to instantiate class $class as specification parser: $@\n";
		}
	} else {
		$parser_spec = new Template::Flute::Specification::XML;
	}
	
	if ($source eq 'file') {
		unless ($self->{specification} = $parser_spec->parse_file($specification)) {
			die "$0: error parsing $specification: " . $parser_spec->error() . "\n";
		}
	}
	else {
		# text
		unless ($self->{specification} = $parser_spec->parse($specification)) {
			die "$0: error parsing $spec_file: " . $parser_spec->error() . "\n";
		}
	}

	
	my ($name, $iter);
	
	while (($name, $iter) = each %{$self->{iterators}}) {
		$self->{specification}->set_iterator($name, $iter);
	}
	
	return $self->{specification};
}

sub _bootstrap_template {
	my ($self, $source, $template) = @_;
	my ($template_object);

	$template_object = new Template::Flute::HTML;
	
	if ($source eq 'file') {
		$template_object->parse_file($template, $self->{specification});
		$self->{template} = $template_object;
	}
	elsif ($source eq 'string') {
		$template_object->parse($template, $self->{specification});
		$self->{template} = $template_object;
	}

	unless ($self->{template}) {
		die "$0: Missing Template::Flute template.\n";
	}

	return $self->{template};
}

=head1 METHODS

=head2 process [HASHREF]

Processes HTML template, manipulates the HTML tree based on the
specification, values and iterators.

Returns HTML output.

=cut

sub process {
	my ($self, $params) = @_;
	

	unless ($self->{template}) {
		$self->_bootstrap();
	}
	
	if ($self->{i18n}) {
		# translate static text first
		$self->{template}->translate($self->{i18n});
	}

	my $html = $self->_sub_process(
		$self->{template}->{xml}, 
		$self->{specification}->{xml}->root, 
		$self->{'values'},
		$self->{specification},
		$self->{template}, 
		);
	my $shtml = $html->sprint;
	return $shtml;
}

sub _sub_process {
	my ($self, $html, $spec_xml,  $values, $spec, $root_template, $count) = @_;
	my ($template);
	# Use root spec or sub-spec
	my $specification = $spec || $self->_bootstrap_specification(string => "<specification>".$spec_xml->sprint."</specification>");
	
	if($root_template){
		$template = $root_template;
	}
	else {
		$template = new Template::Flute::HTML;
		$template->parse("<flutexml>".$html->sprint."</flutexml>", $specification);
	}
	
	my $classes = $specification->{classes};
	my ($dbobj, $iter, $sth, $row, $lel, %paste_pos, $query);
	
	# Replace values
	for my $elt ( $spec_xml->descendants() ){
		my $spec_name = $elt->{'att'}->{'name'};
		my $spec_class = $elt->{'att'}->{'class'} ? $elt->{'att'}->{'class'} : $spec_name;
		my $spec_id = $elt->{'att'}->{'id'};
		my $type = $elt->tag;
		
		# List
		if( $type eq 'list' or $type eq 'form'  ){
			my $sep_copy;
			my $iterator = $elt->{'att'}->{'iterator'};
			
			my $sub_spec = $elt->copy();
			my $element_template = $classes->{$spec_class}->[0]->{elts}->[0];
			
			unless($element_template){
				next;
			}
			
			if ($element_template->is_last_child()) {			
				%paste_pos = (last_child => $element_template->parent());
			}
			elsif ($element_template->next_sibling()) {
				%paste_pos = (before => $element_template->next_sibling());
			}
			else {
				# list is root element in the template
				%paste_pos = (last_child => $html);
			}
			
			my $records = $values->{$iterator};
			my $list = $template->{lists}->{$spec_name};
			my $count = 1;
			for my $record_values (@$records){
				
				my $element = $element_template->copy();
				$element = $self->_sub_process($element, $sub_spec, $record_values, undef, undef, $count);
				
				# Get rid of flutexml container and put it into position
				for my $e (reverse($element->cut_children())) {
					$e->paste(%paste_pos);
        		}				

				# Add separator
				if ($list->{separators}) {
				    for my $sep (@{$list->{separators}}) {
						for my $elt (@{$sep->{elts}}) {
						    $sep_copy = $elt->copy();
						    $sep_copy->paste(%paste_pos);
						    last;
						}
				    }
				}	
				$count++;		
			}
			$element_template->cut(); # Remove template element
			
			if ($sep_copy) {
			    # Remove last separator and original one(s) in the template
			    $sep_copy->cut();
			    
			    for my $sep (@{$list->{separators}}) {
					for my $elt (@{$sep->{elts}}) {
					    $elt->cut();
					}
			    }
			}
		}
		
		# Values
		elsif( $type eq 'value' or $type eq 'param' or $type eq 'field'){
			
			# Use CLASS or ID if set
			my $spec_clases = [];
			if ($spec_id){
				$spec_clases = $specification->{ids}->{$spec_id};
			}
			else {
				$spec_clases = $classes->{$spec_class};
			}
			if ($spec_name eq 'label'){
				1;
			}
			
			for my $spec_class (@$spec_clases){
				
				# Increment count
				$spec_class->{increment} = new Template::Flute::Increment(
					increment => $spec_class->{increment}->{increment},
					start => $count
				) if $spec_class->{increment};
				
				$self->_replace_record($spec_name, $values, $spec_class, $spec_class->{elts});
			}
		}
  	}
	
	for my $container ($template->containers()) {
		$container->set_values($values) if $values;
		
		unless ($container->visible()) {
		    for my $elt (@{$container->elts()}) {
			$elt->cut();
		    }
		}
	}

	return $template->{xml}->root();	
}

sub _paging_link {
    my ($self, $elt, $paging_link, $paging_page) = @_;
    my ($path, $uri);

    if (ref($paging_link) =~ /^URI::/) {
        # add to path
        $uri = $paging_link->clone;
        if ($paging_page == 1) {
            $uri->path(join('/', $paging_link->path));
        }
        else {
            $uri->path(join('/', $paging_link->path, $paging_page));
        }
        $path = $uri->as_string;
    }
    else {
        if ($paging_page == 1) {
            $path = "/$paging_link";
        }
        else {
            $path = "/$paging_link/$paging_page";
        }
    }

    $elt->set_att(href => $path);
}

sub _replace_within_elts {
	my ($param, $rep_str, $elt_handler, $elts) = @_;
	my ($name, $zref);
	for my $elt (@$elts) {
	    if ($elt_handler) {
		$elt_handler->($elt, $rep_str);
		next;
	    }

		$name = $param->{name};
		$zref = $elt->{"flute_$name"};

        if (! $elt->parent && $elt->former_parent) {
            # paste back a formerly cut element
            my $pos;

            if (($pos = $elt->former_prev_sibling) && $pos->parent) {
                $elt->paste(after => $pos);
            }
            else {
                $elt->paste(first_child => $elt->former_parent);
            }
        }
        
		if ($zref->{rep_sub}) {
			# call subroutine to handle this element
			$zref->{rep_sub}->($elt, $rep_str);
		} elsif ($zref->{rep_att}) {
			# replace attribute instead of embedded text (e.g. for <input>)
			if (exists $param->{op} && $param->{op} eq 'append') {
			    if (exists $param->{joiner}) {
                    if ($rep_str) {
                        $elt->set_att($zref->{rep_att}, $zref->{rep_att_orig} . $param->{joiner} . $rep_str);
                    }
			    }
			    else {
			    	$rep_str = $rep_str ? ($zref->{rep_att_orig} . $rep_str) : $zref->{rep_att_orig};
					$elt->set_att($zref->{rep_att}, $rep_str);
			    }
			
			} else {
				$elt->set_att($zref->{rep_att}, $rep_str);
			}
		} elsif ($zref->{rep_elt}) {
			# use provided text element for replacement
			$zref->{rep_elt}->set_text($rep_str);
		} else {			
        	$elt->set_text($rep_str) if defined $rep_str;
		}
	}
}

=head2 process_template

Processes HTML template and returns L<Template::Flute::HTML> object.

=cut

sub process_template {
	my ($self) = @_;
	
	unless ($self->{template}) {
		$self->_bootstrap();
	}

	return $self->{template};
}


sub _replace_record {
	my ($self, $name, $values, $value, $elts) = @_;
	my ($key, $filter, $att_name, $att_spec,
		$att_tag_name, $att_tag_spec, %att_tags,  $elt_handler, $raw, $rep_str,);

		# determine value used for replacements
		$rep_str = $self->value($value, $values);
		#return undef if ((not defined $rep_str) and (defined $value->{target}));
		$raw = $rep_str;
		
		if (exists $value->{op}) {
            if ($value->{op} eq 'append' && ! $value->{target}) { 
                $rep_str = $value->{elts}->[0]->text_only.$rep_str if defined $rep_str;
            }
		    elsif ($value->{op} eq 'toggle') {
                if (exists $value->{args} && $value->{args} eq 'static') {
                    if ($rep_str) {
                        # preserve static text, like a container
                        return;
                    }
                }

                unless ($raw) {
                    # remove corresponding HTML elements from tree
                    for my $elt (@$elts) {
                        $elt->cut();
                    }
                    return;
                }
                $rep_str = '' unless defined $rep_str;
		    }
		    elsif ($value->{op} eq 'hook') {
                for my $elt (@$elts) {
                    Template::Flute::HTML::hook_html($elt, $rep_str);
                }
		    }
		    elsif (ref($value->{op}) eq 'CODE') {
                $elt_handler = $value->{op};
		    }
		}
		#debug "$name has value ";
		#debug "'$rep_str'";
		
		# Template specified value if value defined
		if ($value->{value}) {
            if ($rep_str) {
            	$rep_str = $value->{value};
            }
            else {
            	$rep_str = '';
            }
        }

		if ($value->{increment}) {
			$rep_str = $value->{increment}->value();
			$value->{increment}->increment();
		}
		#return undef unless defined $rep_str;
		
		if (ref($value->{op}) eq 'CODE') {
		    _replace_within_elts($value, $rep_str, $value->{op}, $elts);
		}
		else {
		    _replace_within_elts($value, $rep_str, $elt_handler, $elts);
		}
}

=head2 filter ELEMENT VALUE

Runs the filter used by ELEMENT on VALUE and returns the result.

=cut

sub filter {
	my ($self, $element, $value) = @_;
	my ($name, @filters);

	$name = $element->{filter};

    @filters = grep {/\S/} split(/\s+/, $name);

    if (@filters > 1) {
        # chain filters
        for my $f_name (@filters) {
            $value = $self->_filter($f_name, $element, $value);
        }

        return $value;
    }
    else {
        return $self->_filter($name, $element, $value);
    }
}

sub _filter {
    my ($self, $name, $element, $value) = @_;
	my ($filter, $mod_name, $class, $filter_obj, $filter_sub);

    if (exists $self->{_filter_subs}->{$name}) {
        $filter = $self->{_filter_subs}->{$name};
        return $filter->($value);
    }
    
    unless (exists $self->{_filter_objects}->{$name}) {
        # try to bootstrap filter
	    unless ($class = $self->{_filter_class}->{$name}) {
            $mod_name = join('', map {ucfirst($_)} split(/_/, $name));
            $class = "Template::Flute::Filter::$mod_name";
	    }

	    eval "require $class";

	    if ($@) {
            die "Missing filter $name: $@\n";
	    }

	    eval {
            $filter_obj = $class->new(options => $self->{_filter_opts}->{$name});
	    };

	    if ($@) {
            die "Failed to instantiate filter class $class: $@\n";
	    }

        $self->{_filter_objects}->{$name} = $filter_obj;
    }

    $filter_obj = $self->{_filter_objects}->{$name};
    
    if ($filter_obj->can('twig')) {
		$element->{op} = sub {$filter_obj->twig(@_)};
    }

    return $filter_obj->filter($value);
}

=head2 value NAME

Returns the value for NAME.

<<<<<<< HEAD
		$name = $param->{name};
		$zref = $elt->{"flute_$name"};

        if (! $elt->parent && $elt->former_parent) {
            # paste back a formerly cut element
            my $pos;

            if (($pos = $elt->former_prev_sibling) && $pos->parent) {
                $elt->paste(after => $pos);
            }
            else {
                $elt->paste(first_child => $elt->former_parent);
            }
        }
        
		if ($zref->{rep_sub}) {
			# call subroutine to handle this element
			$zref->{rep_sub}->($elt, $rep_str);
		} elsif ($zref->{rep_att}) {
			# replace attribute instead of embedded text (e.g. for <input>)
			if (exists $param->{op} && $param->{op} eq 'append') {
			    if (exists $param->{joiner}) {
                    if ($rep_str) {
                        $elt->set_att($zref->{rep_att}, $zref->{rep_att_orig} . $param->{joiner} . $rep_str);
                    }
			    }
			    else {
				$elt->set_att($zref->{rep_att}, $zref->{rep_att_orig} . $rep_str);
			    }
			} elsif (exists $param->{op} && $param->{op} eq 'toggle') {
				if ($rep_str) {
					$elt->set_att($zref->{rep_att}, $rep_str);
				} else {
					$elt->del_att($zref->{rep_att});
				}
			} else {
				$elt->set_att($zref->{rep_att}, $rep_str);
			}
		} elsif ($zref->{rep_elt}) {
			# use provided text element for replacement
			$zref->{rep_elt}->set_text($rep_str);
		} else {
            if (exists $param->{op} && $param->{op} eq 'toggle') {
                unless ($rep_str) {
                    $elt->cut;
                }
            }
            else {
                $elt->set_text($rep_str);
            }
		}
	}
}

=head2 process_template

Processes HTML template and returns L<Template::Flute::HTML> object.

=cut

sub process_template {
	my ($self) = @_;
	
	unless ($self->{template}) {
		$self->_bootstrap();
	}

	return $self->{template};
}

sub _replace_record {
	my ($self, $container, $type, $lel, $paste_pos, $record, $row_pos) = @_;
	my ($param, $key, $filter, $rep_str, $att_name, $att_spec, $record_is_object,
		$att_tag_name, $att_tag_spec, %att_tags, $att_val, $class_alt, $elt_handler);

    $record_is_object = defined blessed $record;

	# now fill in params
	for $param (@{$container->params}) {
        if ($param->{field}) {
            $key = $param->{field};
        }
        else {
            $key = $param->{name};
        }

        if ($record_is_object) {
            $rep_str = $record->$key;
        }
        else {
            $rep_str = $record->{$key};
        }

		if ($param->{increment}) {
			$rep_str = $param->{increment}->value();
		}
				
		if ($param->{subref}) {
			$rep_str = $param->{subref}->($record);
		}
				
		if ($param->{value}) {
		    if ($rep_str) {
			$rep_str = $param->{value};
		    }
		    else {
			$rep_str = '';
		    }
		}

		if ($param->{filter}) {
			$rep_str = $self->filter($param, $rep_str);
		}

		unless (defined $rep_str) {
			$rep_str = '';
		}

		if (ref($param->{op}) eq 'CODE') {
		    $self->_replace_within_elts($param, $rep_str, $param->{op});
		}
		else {
		    $self->_replace_within_elts($param, $rep_str);
		}
	}
			
	# now add to the template
	my $subtree = $lel->copy();

	# alternate classes?
	if ($type eq 'list'
		&& ($class_alt = $container->static_class($row_pos))) {
	    if ($att_val = $subtree->att('class')) {
		$subtree->set_att('class', "$att_val $class_alt");
	    }
	    else {
		$subtree->set_att('class', $class_alt);	    
	    }
	}

	$subtree->paste(%$paste_pos);
    return $subtree;
}

=head2 filter ELEMENT VALUE

Runs the filter used by ELEMENT on VALUE and returns the result.

=cut

sub filter {
	my ($self, $element, $value) = @_;
	my ($name, @filters);

	$name = $element->{filter};

    @filters = grep {/\S/} split(/\s+/, $name);

    if (@filters > 1) {
        # chain filters
        for my $f_name (@filters) {
            $value = $self->_filter($f_name, $element, $value);
        }

        return $value;
    }
    else {
        return $self->_filter($name, $element, $value);
    }
}

sub _filter {
    my ($self, $name, $element, $value) = @_;
	my ($filter, $mod_name, $class, $filter_obj, $filter_sub);

    if (exists $self->{_filter_subs}->{$name}) {
        $filter = $self->{_filter_subs}->{$name};
        return $filter->($value);
    }
    
    unless (exists $self->{_filter_objects}->{$name}) {
        # try to bootstrap filter
	    unless ($class = $self->{_filter_class}->{$name}) {
            $mod_name = join('', map {ucfirst($_)} split(/_/, $name));
            $class = "Template::Flute::Filter::$mod_name";
	    }

	    eval "require $class";

	    if ($@) {
            die "Missing filter $name: $@\n";
	    }

	    eval {
            $filter_obj = $class->new(options => $self->{_filter_opts}->{$name});
	    };

	    if ($@) {
            die "Failed to instantiate filter class $class: $@\n";
	    }

        $self->{_filter_objects}->{$name} = $filter_obj;
    }

    $filter_obj = $self->{_filter_objects}->{$name};
    
    if ($filter_obj->can('twig')) {
		$element->{op} = sub {$filter_obj->twig(@_)};
    }

    return $filter_obj->filter($value);
}

=head2 value NAME

Returns the value for NAME.

=======
>>>>>>> 02e9834f
=cut

sub value {
	my ($self, $value, $values) = @_;
	my ($raw_value, $ref_value, $rep_str, $record_is_object, $key);

	$ref_value = $values;
	$record_is_object = defined blessed $ref_value;
	
	if ($self->{scopes}) {
		if (exists $value->{scope}) {
			$ref_value = $self->{values}->{$value->{scope}};
		}
	}

	if (exists $value->{include}) {
		my (%args, $include_file);

		if ($self->{template_file}) {
			$include_file = Template::Flute::Utils::derive_filename
				($self->{template_file}, $value->{include}, 1,
				 pass_absolute => 1);
		}
		else {
			$include_file = $value->{include};
		}
		
		# process template and include it
		%args = (template_file => $include_file,
			 auto_iterators => $self->{auto_iterators},
             filters => $self->{filters},
			 values => $value->{field} ? $self->{values}->{$value->{field}} : $self->{values});
		
		$raw_value = Template::Flute->new(%args)->process();
	}
	elsif (exists $value->{field}) {
        if (ref($value->{field}) eq 'ARRAY') {
            my $lookup;

            $raw_value = $ref_value;

            for $lookup (@{$value->{field}}) {
                if (ref($raw_value)
                    && exists $raw_value->{$lookup}) {
                    $raw_value = $raw_value->{$lookup};
                }
                else {
                    $raw_value = '';
                    last;
                }
            }

            if (ref $raw_value) {
                # second case: don't pass back stringified reference
                $raw_value = '';
            }
        }
        else {
        	$key = $value->{field};
            $raw_value = $record_is_object ? $ref_value->$key : $ref_value->{$key};
        }
	}
	else {
       	$key = $value->{name};
        $raw_value = $record_is_object ? $ref_value->$key : $ref_value->{$key};
	}

	if ($value->{filter}) {
		$rep_str = $self->filter($value, $raw_value);
	}
	else {
		$rep_str = $raw_value;
	}

	if (wantarray) {
		return ($raw_value, $rep_str);
	}
	
	return $rep_str;
}

=head2 set_values HASHREF

Sets hash reference of values to be used by the process method.
Same as passing the hash reference as values argument to the
constructor.

=cut

sub set_values {
	my ($self, $values) = @_;

	$self->{values} = $values;
}

=head2 template

Returns HTML template object, see L<Template::Flute::HTML> for
details.

=cut

sub template {
	my $self = shift;

	return $self->{template};
}

=head2 specification

Returns specification object, see L<Template::Flute::Specification> for
details.

=cut

sub specification {
	my $self = shift;

	return $self->{specification};
}

=head1 SPECIFICATION

The specification ties the elements in the HTML template to the data
(variables, lists, forms) which is added to the template.

The default format for the specification is XML implemented by the
L<Template::Flute::Specification::XML> module. You can use the Config::Scoped
format implemented by L<Template::Flute::Specification::Scoped> module or
write your own specification parser class.

Possible elements in the specification are:

=over 4

=item container

The first container is only shown in the output if the value C<billing_address> is set:

  <container name="billing" value="billing_address" class="billingWrapper">
  </container>

The second container is shown if the value C<warnings> or the value C<errors> is set:

  <container name="account_errors" value="warnings|errors" class="infobox">
  <value name="warnings"/>
  <value name="errors"/>
  </container>

=item list

=item separator

Separator elements for list are added after any list item in the output with
the exception of the last one.

Example specification, HTML template and output:

  <specification>
  <list name="list" iterator="tokens">
  <param name="key"/>
  <separator name="sep"/>
  </list>
  </specification>

  <div class="list"><span class="key">KEY</span></div><span class="sep"> | </span>

  <div class="list"><span class="key">FOO</span></div><span class="sep"> | </span>
  <div class="list"><span class="key">BAR</span></div>

=item param

Param elements are replaced with the corresponding value from the list iterator.

The following operations are supported for param elements:

=over 4

=item append
 
Appends the param value to the text found in the HTML template.

=item toggle

Only shows corresponding HTML element if param value is set.

=back

Other attributes for param elements are:

=over 4

=item filter

Applies filter to param value.

=item increment

Uses value from increment instead of a value from the iterator.

    <param name="pos" increment="1">

=back

=item value

Value elements are replaced with a single value present in the values hash
passed to the constructor of this class or later set with the
L<set_values|/set_values_HASHREF> method.

The following operations are supported for value elements:

=over 4

=item append

Appends the value to the text found in the HTML template.

=item hook

Insert HTML residing in value as subtree of the corresponding HTML element.
HTML will be parsed with L<XML::Twig>. See L</INSERT HTML> for an example.

=item toggle

Only shows corresponding HTML element if value is set.

=back

Other attributes for value elements are:

=over 4

=item filter

Applies filter to value.

=item include

Processes the template file named in this attribute. This implies
the hook operation.

=back

=item form

Form elements are tied through specification to HTML forms.
Attributes for form elements in addition to C<class> and C<id> are:

=over 4

=item link

The link attribute can only have the value C<name> and allows to
base the relationship between form specification elements and HTML
form tags on the name HTML attribute instead of C<class>, which
is usually more convenient.

=back

=item input

=item filter

=item sort	

=item i18n

=back

=head1 SIMPLE OPERATORS

=head2 append

Appends the value to the text inside a HTML element or to an attribute
if C<target> has been specified. This can be used in C<value> and C<param>
specification elements.

The example shows how to add a HTML class to elements in a list:

HTML:

    <ul class="nav-sub">
        <li class="category"><a href="" class="catname">Medicine</a></li>
    </ul>

XML:

    <specification>
        <list name="category" iterator="categories">
            <param name="name" class="catname"/>
            <param name="catname" field="uri" target="href"/>
            <param name="css" class="catname" target="class" op="append" joiner=" "/>
        </list>
    </specification>

=head1 CONDITIONALS

=head2 Display image only if present

In this example we want to show an image only on
a certain condition:

HTML:

    <span class="banner-box">
        <img class="banner" src=""/>
    </span>

XML:

    <container name="banner-box" value="banner">
        <value name="banner" target="src"/>
    </container>

Source code:

    if ($organization eq 'Big One') {
        $values{banner} = 'banners/big_one.png';
    }

=head2 Display link in a list only if present

In this example we want so show a link only if
an URL is available:

HTML:

    <div class="linklist">
        <span class="name">Name</span>
        <div class="link">
            <a href="#" class="url">Goto ...</a>
        </div>
    </div>

XML:

    <specification name="link">
        <list name="links" class="linklist" iterator="links">
            <param name="name"/>
            <param name="url" target="href"/>
            <param name="link" field="url" op="toggle" args="tree"/>
        </list>
    </specification>

Source code:

   @records = ({name => 'Link', url => 'http://localhost/'},
               {name => 'No Link'},
               {name => 'Another Link', url => 'http://localhost/'},
              );

   $flute = Template::Flute->new(specification => $spec_xml,
                                 template => $template,
                                 iterators => {links => \@records});

   $output = $flute->process();

=head1 ITERATORS

Template::Flute uses iterators to retrieve list elements and insert them into
the document tree. This abstraction relieves us from worrying about where
the data actually comes from. We basically just need an array of hash
references and an iterator class with a next and a count method. For your
convenience you can create an iterator from L<Template::Flute::Iterator>
class very easily.

=head2 DROPDOWNS

Iterators can be used for dropdowns (HTML <select> elements) as well.

Template:

    <select class="color"></select>

Specification:

    <value name="color" iterator="colors"/>

Code:

    @colors = ({value => 'red', label => 'Red'},
               {value => 'black', label => 'Black'});

    $flute = Template::Flute->new(template => $html,
                              specification => $spec,
                              iterators => {colors => \@colors},
                              values => {color => 'black'},
                             );

HTML output:

      <select class="color">
      <option value="red">Red</option>
      <option value="black" selected="selected">Black</option>
      </select>

=head1 LISTS

Lists can be accessed after parsing the specification and the HTML template
through the HTML template object:

    $flute->template->lists();

    $flute->template->list('cart');

Only lists present in the specification and the HTML template can be
addressed in this way.

See L<Template::Flute::List> for details about lists.

=head1 FORMS

Forms can be accessed after parsing the specification and the HTML template
through the HTML template object:

    $flute->template->forms();

    $flute->template->form('edit_content');

Only forms present in the specification and the HTML template can be
addressed in this way.

See L<Template::Flute::Form> for details about forms.

=head1 FILTERS

Filters are used to change the display of value and param elements in
the resulting HTML output:

    <value name="billing_address" filter="eol"/>

    <param name="price" filter="currency"/>

The following filters are included:

=over 4

=item upper

Uppercase filter, see L<Template::Flute::Filter::Upper>.

=item strip

Strips whitespace at the beginning at the end,
see L<Template::Flute::Filter::Strip>.

=item eol

Filter preserving line breaks, see L<Template::Flute::Filter::Eol>.

=item nobreak_single

Filter replacing missing text with no-break space,
see L<Template::Flute::Filter::NobreakSingle>.

=item currency

Currency filter, see L<Template::Flute::Filter::Currency>.
Requires L<Number::Format> module.

=item date

Date filter, see L<Template::Flute::Filter::Date>.
Requires L<DateTime> and L<DateTime::Format::ISO8601> modules.

=item country_name

Country name filter, see L<Template::Flute::Filter::CountryName>.
Requires L<Locales> module.

=item language_name

Language name filter, see L<Template::Flute::Filter::LanguageName>.
Requires L<Locales> module.

=item json_var

JSON to Javascript variable filter, see L<Template::Flute::Filter::JsonVar>.
Requires L<JSON> module.

=back

Filter classes are loaded at runtime for efficiency and to keep the
number of dependencies for Template::Flute as small as possible.

See above for prerequisites needed by the included filter classes.

=head2 Chained Filters

Filters can also be chained:

    <value name="note" filter="upper eol"/>

Example template:

    <div class="note">
        This is a note.
    </div>

With the following value:

    Update now!
    Avoid security hazards!

The HTML output would look like:

    <div class="note">
    UPDATE NOW!<br />
    AVOID SECURITY HAZARDS!
    </div>

=head1 INSERT HTML AND INCLUDE FILES

=head2 INSERT HTML

HTML can be generated in the code or retrieved from a database
and inserted into the template through the C<hook> operation:

    <value name="description" op="hook"/>

The result replaces the inner HTML of the following C<div> tag:

    <div class="description">
        Sample content
    </div>

=head2 INCLUDE FILES

Files, especially components for web pages can be processed and included
through value elements with the include attribute:

    <value name="sidebar" include="component.html"/>

The result replaces the inner HTML of the following C<div> tag:

    <div class="sidebar">
        Sample content
    </div>

=head1 AUTHOR

Stefan Hornburg (Racke), <racke@linuxia.de>

=head1 BUGS

Please report any bugs or feature requests to C<bug-template-flute at rt.cpan.org>, or through
the web interface at L<http://rt.cpan.org/NoAuth/ReportBug.html?Queue=Template-Flute>.

=head1 SUPPORT

You can find documentation for this module with the perldoc command.

    perldoc Template::Flute

You can also look for information at:

=over 4

=item * RT: CPAN's request tracker

L<http://rt.cpan.org/NoAuth/Bugs.html?Dist=Template-Flute>

=item * AnnoCPAN: Annotated CPAN documentation

L<http://annocpan.org/dist/Template-Flute>

=item * CPAN Ratings

L<http://cpanratings.perl.org/d/Template-Flute>

=item * Search CPAN

L<http://search.cpan.org/dist/Template-Flute/>

=back

=head1 ACKNOWLEDGEMENTS

Thanks to David Previous (bigpresh) for writing a much clearer introduction for
Template::Flute.

Thanks to Grega Pompe for a documentation fix.

Thanks to Ton Verhagen for being a big supporter of my projects in all aspects.

Thanks to Terrence Brannon for spotting a documentation mix-up.

=head1 HISTORY

Template::Flute was initially named Template::Zoom. I renamed the module because of
a request from Matt S. Trout, author of the L<HTML::Zoom> module.

=head1 LICENSE AND COPYRIGHT

Copyright 2010-2013 Stefan Hornburg (Racke) <racke@linuxia.de>.

This program is free software; you can redistribute it and/or modify it
under the terms of either: the GNU General Public License as published
by the Free Software Foundation; or the Artistic License.

See http://dev.perl.org/licenses/ for more information.



sub _process_list {
		my ($self, $list, $params, $values) = @_;
		my ($name, $iter, $query, $lel, %paste_pos);
		# check for (required) input
		unless ($list->input($params)) {
			die "Input missing for " . $list->name . "\n";
		}
		
		$values ||= $self->{values};

		unless ($iter = $list->iterator()) {
			if ($name = $list->iterator('name')) {
				# resolve iterator name to object
				if ($iter = $self->{specification}->iterator($name)) {
					$list->set_iterator($iter);
				}
				elsif (exists $self->{iterators}->{$name}) {
					# iterator name from method parameters
					$iter = $list->set_iterator($self->{iterators}->{$name});
				}
				elsif ($self->{auto_iterators}) {
					if (ref($values->{$name}) eq 'ARRAY') {
						$iter = Template::Flute::Iterator->new($values->{$name});
					}
					else {
						$iter = Template::Flute::Iterator->new([]);
					}
					$list->set_iterator($iter);
				}
				else {
					die "Missing iterator object for list " . $list->name . " and iterator name $name";
				}
			}
			elsif ($self->{database}) {
				if ($query = $list->query()) {
					$iter = $self->{database}->build($query);
					$iter->run();
				}
				else {
					die "List " . $list->name . " without iterator and database query.\n";
				}
			}
			else {
				die "List " . $list->name . " without iterator and database object.\n";
			}
		}
		
		# process template
		$lel = $list->elt();

		if ($lel->is_last_child()) {			
			%paste_pos = (last_child => $lel->parent());
		}
		elsif ($lel->next_sibling()) {
			%paste_pos = (before => $lel->next_sibling());
		}
		else {
			# list is root element in the template
			%paste_pos = (last_child => $self->{template}->{xml});
		}
		
		$lel->cut();

		my ($row, $sep_copy, $list_elt);
		my $row_pos = 0;
        
		my ($level_last, $level_val, @level_elts, @siblings, @level_stack);
        $level_last = 0;
        my $level_collect_sub;
        
        if ($list->{sob}->{level}) {
            # prepare function for flat trees
            $level_collect_sub = sub {
                my ($record, $list_elt) = @_;
                
                # register as sibling
                if ($record) {
                    $level_val =  $row->{$list->{sob}->{level}} || 0;
                    push (@{$siblings[$level_val]}, $list_elt);
                }
                else {
                    $level_val = 0;
                }
                
                if ($level_val < $level_last) {
                    # fill stack for tree manipulations
                    for my $ll ($level_last - 1 .. $level_val) {
                        unshift (@level_stack,
                                 {parent => $level_elts[$ll],
                                  children => [@{$siblings[$ll+1]}],
                                 });
                            
                        $siblings[$ll+1] = [];
                    }
                }

                if ($record) {
                    $level_elts[$level_val] = $list_elt;
                    $level_last = $level_val;
                }
            };
        }

        if ($list->{paging}) {
            # turn iterator into paginator
            my $page_size = $list->{paging}->{page_size} || 20;

            $iter = Template::Flute::Paginator->new(iterator => $iter,
                                                    page_size => $page_size);

            if ($iter->pages > 1) {
                my ($element_orig, $element_copy, %element_pos, $element_link,
                    $paging_page, $paging_link, $slide_length, $element, $element_active, $paging_min, $paging_max);

                $paging_page = $values->{$list->{paging}->{page_value}}  || 1;
                $paging_link = $values->{$list->{paging}->{link_value}};

                $slide_length = $list->{paging}->{slide_length};

                $paging_min = 1;
                $paging_max = $iter->pages;

                if ($slide_length > 0) {
                    # determine the page numbers to show up
                    if ($iter->pages > $slide_length) {
                        $paging_min = int($paging_page - $slide_length / 2);

                        if ($paging_min < 1) {
                            $paging_min = 1;
                        }

                        $paging_max = $paging_min + $slide_length - 1;
                    }
                }

                $iter->select_page($paging_page);

                for my $type (qw/first previous next last active standard/) {
                    if ($element = $list->{paging}->{elements}->{$type}) {
                        $element_orig = shift @{$element->{elts}};
                        next unless $element_orig;

                        # cut any other elements
                        for my $sf (@{$element->{elts}}) {
                            $sf->cut;
                        }
                    }
                    else {
                        next;
                    }

                    if ($element_orig->is_last_child()) {			
                        %element_pos = (last_child => $element_orig->parent());
                    }
                    elsif ($element_orig->next_sibling()) {
                        %element_pos = (before => $element_orig->next_sibling());
                    }
                    else {
                        die "Neither last child nor next sibling.";
                    }
                   
                    if ($element->{type} eq 'active') {
                        $element_active = $element_orig;
                    }
                    elsif ($element->{type} eq 'standard') {
                        for (1 .. $iter->pages) {
                            next if $_ < $paging_min || $_ > $paging_max;

                            if ($_ == $paging_page) {
                                # Move active element here
                                if ($element_active->{"flute_active"}->{rep_elt}) {
                                    $element_active->{"flute_active"}->{rep_elt}->set_text($_);
                                }
                                else {
                                    $element_active->set_text($_);
                                }

                                $element_copy = $element_active->cut;
                                $element_copy->paste(%element_pos);
                                next;
                            }

                            # Adjust text
                            if ($element_orig->{"flute_$element->{name}"}->{rep_elt}) {
                                $element_orig->{"flute_$element->{name}"}->{rep_elt}->set_text($_);
                            }
                            else {
                                $element_orig->set_text($_);
                            }

                            # Adjust link
                            if ($element_link = $element_orig->first_descendant('a')) {
                                $self->_paging_link($element_link, $paging_link, $_);
                            }

                            # Copy HTML element
                            $element_copy = $element_orig->copy;
                            $element_copy->paste(%element_pos);
                        }

                        $element_orig->cut;
                    }
                    elsif ($element->{type} eq 'first') {
                        if ($paging_page > 1) {
                            # Adjust link
                            if ($element_link = $element_orig->first_descendant('a')) {
                                $self->_paging_link($element_link, $paging_link, 1);
                            }
                        }
                        else {
                            $element_orig->cut;
                        }
                    }
                    elsif ($element->{type} eq 'last') {
                        if ($paging_page < $iter->pages) {
                            # Adjust link
                            if ($element_link = $element_orig->first_descendant('a')) {
                                $self->_paging_link($element_link, $paging_link, $iter->pages);
                            }
                        }
                        else {
                            $element_orig->cut;
                        }
                    }
                    elsif ($element->{type} eq 'next') {
                        if ($paging_page < $iter->pages) {
                            # Adjust link
                            if ($element_link = $element_orig->first_descendant('a')) {
                                $self->_paging_link($element_link, $paging_link, $paging_page + 1);
                            }
                        }
                        else {
                            $element_orig->cut;
                        }
                    }
                    elsif ($element->{type} eq 'previous') {
                        if ($paging_page > 1) {
                            # Adjust link
                            if ($element_link = $element_orig->first_descendant('a')) {
                                $self->_paging_link($element_link, $paging_link, $paging_page - 1);
                            }
                        }
                        else {
                            $element_orig->cut;
                        }
                    }
                }
            }
            else {
                # remove paging area
                for my $paging_elt (@{$list->{paging}->{elts}}) {
                    $paging_elt->cut;
                }
            }
        }

		while ($row = $iter->next()) {
			if ($row = $list->filter($self, $row)) {
				$list_elt = $self->_replace_records($list->params, $list, 'list', $lel, \%paste_pos, $row, $row_pos);

                if ($list->{sob}->{level}) {
                    $level_collect_sub->($row, $list_elt);
                } 

       		$row_pos++;

				$list->increment();

				if ($list->separators()) {
				    for my $sep (@{$list->separators}) {
					for my $elt (@{$sep->{elts}}) {
					    $sep_copy = $elt->copy();
					    $sep_copy->paste(%paste_pos);
					}
				    }
				}
			}
		}

		if ($sep_copy) {
		    # remove last separator and original one(s) in the template
		    $sep_copy->cut();
		    
		    for my $sep (@{$list->separators}) {
			for my $elt (@{$sep->{elts}}) {
			    $elt->cut();
			}
		    }
		}

        # collect last element
        if ($list->{sob}->{level}) {
            $level_collect_sub->();

            for my $lref (@level_stack) {
                # create <ul> element and move inferior elements
                my $ul = $lref->{parent}->insert_new_elt('last_child', 'ul');

                for my $cref (@{$lref->{children}}) {
                    $cref->move(last_child => $ul);
                }
            }
        }
	
}
=cut
1;<|MERGE_RESOLUTION|>--- conflicted
+++ resolved
@@ -758,226 +758,6 @@
 
 Returns the value for NAME.
 
-<<<<<<< HEAD
-		$name = $param->{name};
-		$zref = $elt->{"flute_$name"};
-
-        if (! $elt->parent && $elt->former_parent) {
-            # paste back a formerly cut element
-            my $pos;
-
-            if (($pos = $elt->former_prev_sibling) && $pos->parent) {
-                $elt->paste(after => $pos);
-            }
-            else {
-                $elt->paste(first_child => $elt->former_parent);
-            }
-        }
-        
-		if ($zref->{rep_sub}) {
-			# call subroutine to handle this element
-			$zref->{rep_sub}->($elt, $rep_str);
-		} elsif ($zref->{rep_att}) {
-			# replace attribute instead of embedded text (e.g. for <input>)
-			if (exists $param->{op} && $param->{op} eq 'append') {
-			    if (exists $param->{joiner}) {
-                    if ($rep_str) {
-                        $elt->set_att($zref->{rep_att}, $zref->{rep_att_orig} . $param->{joiner} . $rep_str);
-                    }
-			    }
-			    else {
-				$elt->set_att($zref->{rep_att}, $zref->{rep_att_orig} . $rep_str);
-			    }
-			} elsif (exists $param->{op} && $param->{op} eq 'toggle') {
-				if ($rep_str) {
-					$elt->set_att($zref->{rep_att}, $rep_str);
-				} else {
-					$elt->del_att($zref->{rep_att});
-				}
-			} else {
-				$elt->set_att($zref->{rep_att}, $rep_str);
-			}
-		} elsif ($zref->{rep_elt}) {
-			# use provided text element for replacement
-			$zref->{rep_elt}->set_text($rep_str);
-		} else {
-            if (exists $param->{op} && $param->{op} eq 'toggle') {
-                unless ($rep_str) {
-                    $elt->cut;
-                }
-            }
-            else {
-                $elt->set_text($rep_str);
-            }
-		}
-	}
-}
-
-=head2 process_template
-
-Processes HTML template and returns L<Template::Flute::HTML> object.
-
-=cut
-
-sub process_template {
-	my ($self) = @_;
-	
-	unless ($self->{template}) {
-		$self->_bootstrap();
-	}
-
-	return $self->{template};
-}
-
-sub _replace_record {
-	my ($self, $container, $type, $lel, $paste_pos, $record, $row_pos) = @_;
-	my ($param, $key, $filter, $rep_str, $att_name, $att_spec, $record_is_object,
-		$att_tag_name, $att_tag_spec, %att_tags, $att_val, $class_alt, $elt_handler);
-
-    $record_is_object = defined blessed $record;
-
-	# now fill in params
-	for $param (@{$container->params}) {
-        if ($param->{field}) {
-            $key = $param->{field};
-        }
-        else {
-            $key = $param->{name};
-        }
-
-        if ($record_is_object) {
-            $rep_str = $record->$key;
-        }
-        else {
-            $rep_str = $record->{$key};
-        }
-
-		if ($param->{increment}) {
-			$rep_str = $param->{increment}->value();
-		}
-				
-		if ($param->{subref}) {
-			$rep_str = $param->{subref}->($record);
-		}
-				
-		if ($param->{value}) {
-		    if ($rep_str) {
-			$rep_str = $param->{value};
-		    }
-		    else {
-			$rep_str = '';
-		    }
-		}
-
-		if ($param->{filter}) {
-			$rep_str = $self->filter($param, $rep_str);
-		}
-
-		unless (defined $rep_str) {
-			$rep_str = '';
-		}
-
-		if (ref($param->{op}) eq 'CODE') {
-		    $self->_replace_within_elts($param, $rep_str, $param->{op});
-		}
-		else {
-		    $self->_replace_within_elts($param, $rep_str);
-		}
-	}
-			
-	# now add to the template
-	my $subtree = $lel->copy();
-
-	# alternate classes?
-	if ($type eq 'list'
-		&& ($class_alt = $container->static_class($row_pos))) {
-	    if ($att_val = $subtree->att('class')) {
-		$subtree->set_att('class', "$att_val $class_alt");
-	    }
-	    else {
-		$subtree->set_att('class', $class_alt);	    
-	    }
-	}
-
-	$subtree->paste(%$paste_pos);
-    return $subtree;
-}
-
-=head2 filter ELEMENT VALUE
-
-Runs the filter used by ELEMENT on VALUE and returns the result.
-
-=cut
-
-sub filter {
-	my ($self, $element, $value) = @_;
-	my ($name, @filters);
-
-	$name = $element->{filter};
-
-    @filters = grep {/\S/} split(/\s+/, $name);
-
-    if (@filters > 1) {
-        # chain filters
-        for my $f_name (@filters) {
-            $value = $self->_filter($f_name, $element, $value);
-        }
-
-        return $value;
-    }
-    else {
-        return $self->_filter($name, $element, $value);
-    }
-}
-
-sub _filter {
-    my ($self, $name, $element, $value) = @_;
-	my ($filter, $mod_name, $class, $filter_obj, $filter_sub);
-
-    if (exists $self->{_filter_subs}->{$name}) {
-        $filter = $self->{_filter_subs}->{$name};
-        return $filter->($value);
-    }
-    
-    unless (exists $self->{_filter_objects}->{$name}) {
-        # try to bootstrap filter
-	    unless ($class = $self->{_filter_class}->{$name}) {
-            $mod_name = join('', map {ucfirst($_)} split(/_/, $name));
-            $class = "Template::Flute::Filter::$mod_name";
-	    }
-
-	    eval "require $class";
-
-	    if ($@) {
-            die "Missing filter $name: $@\n";
-	    }
-
-	    eval {
-            $filter_obj = $class->new(options => $self->{_filter_opts}->{$name});
-	    };
-
-	    if ($@) {
-            die "Failed to instantiate filter class $class: $@\n";
-	    }
-
-        $self->{_filter_objects}->{$name} = $filter_obj;
-    }
-
-    $filter_obj = $self->{_filter_objects}->{$name};
-    
-    if ($filter_obj->can('twig')) {
-		$element->{op} = sub {$filter_obj->twig(@_)};
-    }
-
-    return $filter_obj->filter($value);
-}
-
-=head2 value NAME
-
-Returns the value for NAME.
-
-=======
->>>>>>> 02e9834f
 =cut
 
 sub value {
