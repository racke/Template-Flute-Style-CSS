--- conflicted
+++ resolved
@@ -22,11 +22,8 @@
 use strict;
 use warnings;
 
-<<<<<<< HEAD
-=======
 use File::Basename;
 use File::Spec;
->>>>>>> d4544be5
 use File::Temp qw(tempfile);
 use Image::Size;
 use Image::Magick;
@@ -51,8 +48,6 @@
 	}
 
 	bless ($self, $class);
-<<<<<<< HEAD
-=======
 
 	$img_dir = dirname($self->{file});
 
@@ -65,7 +60,6 @@
 												basename($self->{file}));
 		}
 	}
->>>>>>> d4544be5
 	
 	# determine width, height, file type
 	@ret = imgsize($self->{file});
@@ -96,8 +90,6 @@
 	return @ret;
 }
 
-<<<<<<< HEAD
-=======
 sub width {
 	my $self = shift;
 
@@ -110,7 +102,6 @@
 	return $self->{height};
 }
 
->>>>>>> d4544be5
 sub convert {
 	my ($self, $format) = @_;
 	my ($magick, $msg, $tmph, $tmpfile);
@@ -134,12 +125,9 @@
 	
 	$self->{file} = $tmpfile;
 	$self->{type} = $format;
-<<<<<<< HEAD
 
-=======
 	($self->{width}, $self->{height}) = $magick->Get('width', 'height');
 	
->>>>>>> d4544be5
 	return 1;
 }
 
